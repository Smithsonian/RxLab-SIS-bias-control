#!/usr/bin/env python3
# -*- coding: utf-8 -*-

"""Interactive script for controlling the SIS bias."""

import argparse
import json
import time
import numpy as np
import matplotlib.pyplot as plt 
import uldaq

from appdirs import user_config_dir

from sisbias import SISBias, progress_bar, ask_filename
from labinstruments.microlambda import YigFilter

try:
    plt.style.use(["science", "sans", "no-latex"])
except ModuleNotFoundError:
    print("Matplotlib styles not found")
    print("\ttry: pip install SciencePlots")
except OSError:
    print("Matplot styles not found")
    print("\ttry: pip install SciencePlots")

# ----------------------------------------------------------------------------

# Grab arguments
parser = argparse.ArgumentParser(description="Plot I-V curve and IF power in realtime.")
parser.add_argument("-c", "--configfile", type=str, help="Configuration file", default=None)
parser.add_argument("-p", "--paramfile", type=str, help="Parameter file", default=None)
parser.add_argument("--filteraddr", type=str, help="YIG filter IP address", default=None)  #"192.168.1.15")
args = parser.parse_args()

# Location of configuration file
if args.configfile is None:
    config_filename = user_config_dir("rxlab-sis-bias.config")
else:
    config_filename = args.configfile

# Read parameter file
if args.paramfile is None:
    param_filename = user_config_dir("rxlab-sis-bias.param")
else:
    param_filename = args.paramfile
with open(param_filename) as _fin:
    param = json.load(_fin)

# ----------------------------------------------------------------------------

try:
    # Initialize bias control
    bias = SISBias(config_file=config_filename)
    
    # Set bias voltage to zero
    param['VCTRL'] = 0
    bias.set_control_voltage(param['VCTRL'])

    # Save voltage / current gain to param (from config file)
    param["VMONGAIN"] = bias.config['VMON']['GAIN']
    param["IMONGAIN"] = bias.config['IMON']['GAIN']
    param["VMONOFFSET"] = bias.config['VMON']['OFFSET']
    param["IMONOFFSET"] = bias.config['IMON']['OFFSET']

    # Connect to IF filter
    if args.filteraddr is not None:
        if_filter = YigFilter(args.filteraddr)
        if_filter.set_frequency(param['IFFREQ'])
        print("Connected to IF YIG filter\n")
    else:
        print("No IF filter specified\n")
        if_filter = None

    print("Remember to specify measurement parameters:")
    print("\t-device, njunc, icoil, freq, etc.\n")

    # for interactive plots...
    plt.ion()

    # Loop continuously for interactive environment
    while True:

        # Get next command
        command = input(">> ")
        command = command.split()
        if len(command) == 0:
            continue
        if not isinstance(command, list):
            command = [command, ]
        command[0] = command[0].upper()

        # Set parameters --------------------------------------------------- #

        # PARAMETERS
        if command[0] in param.keys() and command[0] not in ["FREQUENCY", "FREQ", "F", "IFFREQUENCY", "IFFREQ", "IF", "VCTRL", "V", "VBIAS", "VB"]:
            # Print parameter value
            if len(command) == 1:
                print(f"\n\t{command[0]} : {param[command[0]]}\n")
            # Set parameter value
            elif len(command) == 2:
                # String parameters
                if command[0].upper() in ["LNA", "DEVICE"]:
                    param[command[0].upper()] = command[1]
                # Float parameters
                else:
                    try:
                        param[command[0]] = float(command[1])
                    except ValueError:
                        print("\n\tError: Value must be int or float.\n")
            # Error
            else:
                print("\n\tError too many values provided for parameter.")

        # FREQ: Record LO frequency (no action)
        elif command[0] == "FREQ" or command[0] == "F":

            # Print help
            if len(command) == 2 and command[1].upper() == "H":
                print("\n\tSet LO frequency parameter (no action)\n")
                print("\tUseage: FREQ <freq>")
                print("\t        F <freq>")
                print("\twhere <freq> is the frequency in units [GHz]\n")
                continue

            if len(command) > 1:
                try:
                    param['FREQ'] = float(command[1])
                    if param['FREQ'] != 0:
                        print(f"\n\tSource frequency: {param['FREQ']/18:6.2f} GHz (x18)")
                        print(f"\tGunn frequency:   {param['FREQ']/3:6.2f} GHz (x3)")
                        print(f"\tLO frequency:     {param['FREQ']:6.2f} GHz\n")
                    else:
                        print("\n\tDC (no LO pumping)\n")
                except ValueError:
                    print("\n\tError: Frequency must be a float.\n")
            else:
                print(f"\n\tLO frequency: {param['FREQ']:.1f} GHz\n")

        # IFFREQ: Set IF frequency
        elif command[0] == "IFFREQ" or command[0] == "IF":

            # Print help
            if len(command) == 2 and command[1].upper() == "H":
                print("\n\tSet IF frequency\n")
                print("\tUseage: IFFREQ <freq>")
                print("\t        IF <freq>")
                print("\twhere <freq> is the frequency in units [GHz]\n")
                continue

            if len(command) > 1:
                try:
                    param['IFFREQ'] = float(command[1])
                    if_filter.set_frequency(param['IFFREQ'])
                except ValueError:
                    print("\n\tError: Frequency must be a float.\n")
            else:
                print(f"\n\tIF frequency: {param['IFFREQ']:.3f}\n")

        # VCTRL: Set control voltage (constant)
        elif command[0] == "V" or command[0] == "VCTRL":

            # Print help
            if len(command) == 2 and command[1].upper() == "H":
                print("\n\tSet control voltage\n")
                print("\tUseage: VCTRL <vcontrol>")
                print("\t        V <vcontrol>")
                print("\twhere <vcontrol> is the voltage in units [V]\n")
                continue

            if len(command) == 1:
                print(f"\n\tControl voltage: {param['VCTRL']:6.2f} V\n")
            else:
                param['VCTRL'] = float(command[1])
                print(f"\n\tControl voltage: {param['VCTRL']:6.2f} V")
                bias.set_control_voltage(param['VCTRL'], vlimit=param['VLIMIT'])
                time.sleep(0.1)
                vmon_mv = bias.read_voltage()
                print(f"\tVoltage monitor: {vmon_mv:6.2f} mV\n")
                imon_ua = bias.read_current()
                print(f"\tCurrent monitor: {imon_ua:6.2f} uA\n")

        # VBIAS: Set bias voltage (constant)
        elif command[0] == "VBIAS" or command[0] == "VB":

            # Print help
            if len(command) == 2 and command[1].upper() == "H":
                print("\n\tSet bias voltage\n")
                print("\tUseage: VBIAS <vbias> <iterations>")
                print("\t        VB <vbias> <iterations>")
                print("\twhere <vbias> is the voltage in units [mV] (default 0)")
                print("\t      <iterations> is the number of iterations (default 3)\n")
                continue

            # arg 1: target value
            try: 
                vbias = float(command[1])
            except (IndexError, ValueError) as e:
                vbias = 0 

            # arg 2: number of iterations
            try:
                iterations = int(command[2])
            except (IndexError, ValueError) as e:
                iterations = 3
            
            print(f"\n\tBias target:   {vbias:6.2f} mV\n")
            _, param['VCTRL'] = bias.set_bias_voltage(vbias, iterations=iterations, verbose=True, vlimit=param["VLIMIT"])

        # VBMIN: Set minimum bias voltage
        elif command[0] == "VBMIN":

            # Print help
            if len(command) == 2 and command[1].upper() == "H":
                print("\n\tSet minimum bias voltage\n")
                print("\tUseage: VBMIN <vbias>")
                print("\twhere <vbias> is the voltage in units [mV] (default 0)\n")
                continue

            # arg 1: target value
            try: 
                vbias = float(command[1])
                param['VMIN'] = vbias / 1000 * bias.config['VMON']['GAIN']
            except (IndexError, ValueError) as e:
                vbias = param['VMIN'] * 1000 / bias.config['VMON']['GAIN']

            print(f"\n\tBias voltage (min):    {vbias:.1f} mV")
            print(f"  \tControl voltage (min): {param['VMIN']:.1f} V\n")

        # VBMAX: Set maximum bias voltage
        elif command[0] == "VBMAX":

            # Print help
            if len(command) == 2 and command[1].upper() == "H":
                print("\n\tSet maximum bias voltage\n")
                print("\tUseage: VBMAX <vbias>")
                print("\twhere <vbias> is the voltage in units [mV] (default 0)\n")
                continue

            # arg 1: target value
            try: 
                vbias = float(command[1])
                param['VMAX'] = vbias / 1000 * bias.config['VMON']['GAIN']
            except (IndexError, ValueError) as e:
                vbias = param['VMAX'] * 1000 / bias.config['VMON']['GAIN']

            print(f"\n\tBias voltage (max):    {vbias:.1f} mV")
            print(f"  \tControl voltage (max): {param['VMAX']:.1f} V\n")

        # Calibration ------------------------------------------------------ #

        # CALIF: Calibrate IF power
        elif command[0] == "CALIF":

            # Print help
            if len(command) == 2 and command[1].upper() == "H":
                print("\n\tCalibrate IF power\n")
                print("\tUseage: CALIF <vbmin> <vbmax> <average>")
                print("\twhere <vbmin> is the minimum voltage for the shot noise slope, default is 12.5 mV")
                print("\t      <vbmax> is the maximum voltage for the shot noise slope, default is 15.0 mV")
                print("\t      <average> is the averaging, default is 1000\n")
                continue

            print("\n\tCALIBRATE IF POWER:")

            # arg 1: min bias voltage
            if len(command) > 1:
                vbmin = float(command[1])
            else:
                vbmin = param['VBMIN_LINEAR']

            # arg 2: max bias voltage
            if len(command) > 2:
                vbmax = float(command[2])
            else:
                vbmax = param['VBMAX_LINEAR']

            # arg 3: averaging
            if len(command) > 3:
                average = int(command[3])
            else:
                average = 10_000

            # Calculate IF power offset
            param["IFOFFSET"] = bias.calibrate_if_power_offset(average=average)

            # Calculate shot noise slope
            vmin = vbmin / 1000 * bias.config['VMON']['GAIN'] 
            vmax = vbmax / 1000 * bias.config['VMON']['GAIN'] 
            param["IFCORR"] = bias.calibrate_if_power(vmin=vmin, vmax=vmax, average=average, njunc=param["NJUNC"], extra=False, debug=True)

        # CALIV: Calibrate I-V data
        elif command[0] == "CALIV":

            # Print help
            if len(command) == 2 and command[1].upper() == "H":
                print("\n\tCalibrate I-V offset\n")
                print("\tUseage: CALIV <vbmin> <vbmax>")
                print("\twhere <vbmin> is the minimum voltage for the shot noise slope, default is 12.5 mV")
                print("\t      <vbmax> is the maximum voltage for the shot noise slope, default is 15.0 mV\n")
                continue

            print("\n\tCALIBRATE I-V OFFSET:")

<<<<<<< HEAD
            # # Parameters
            # npts = 51
            # sleep_time = 0.1  # s
            # vbmin = -1  # mV
            # vbmax =  1  # mV
            # vmin = vbmin / 1000 * bias.config['VMON']['GAIN']
            # vmax = vbmax / 1000 * bias.config['VMON']['GAIN']

            param["IOFFSET"], param["VOFFSET"] = bias.calibrate_ivoffset(debug=True) #npts=npts, vmin=vmin, vmax=vmax, debug=True)
=======
            # arg 1: min bias voltage
            if len(command) > 1:
                vbmin = float(command[1])
            else:
                vbmin = param['VBMIN_LINEAR']

            # arg 2: max bias voltage
            if len(command) > 2:
                vbmax = float(command[2])
            else:
                vbmax = param['VBMAX_LINEAR']

            vmin = vbmin / 1000 * bias.config['VMON']['GAIN'] 
            vmax = vbmax / 1000 * bias.config['VMON']['GAIN'] 
            param["VOFFSET"] = bias.calibrate_voffset(debug=True)
            param["IOFFSET"] = bias.calibrate_ioffset(debug=True, vmin=vmin, vmax=vmax)
>>>>>>> c8607c28

        # Read out single values (no sweep) -------------------------------- #

        # VMON: Read voltage monitor
        elif command[0] == "VMON":

            # Print help
            if len(command) == 2 and command[1].upper() == "H":
                print("\n\tMeasure voltage monitor\n")
                print("\tUseage: VMON <average>")
                print("\twhere <average> is the number of points to average (default is 2000)\n")
                continue

            # arg 1: number of points to average
            try:
                average = int(command[1])
            except (IndexError, ValueError) as e:
                average = 2_000

            _ = bias.read_voltage(average=average, verbose=True)

        # IMON: Read current monitor
        elif command[0] == "IMON":

            # Print help
            if len(command) == 2 and command[1].upper() == "H":
                print("\n\tMeasure current monitor\n")
                print("\tUseage: IMON <average>")
                print("\twhere <average> is the number of points to average (default is 2000)\n")
                continue

            # arg 1: number of points to average
            try:
                average = int(command[1])
            except (IndexError, ValueError) as e:
                average = 2_000

            _ = bias.read_current(average=average, verbose=True)

        # PIF: Read IF power
        elif command[0] == "PIF":

            # Print help
            if len(command) == 2 and command[1].upper() == "H":
                print("\n\tMeasure IF power\n")
                print("\tUseage: PIF <average>")
                print("\twhere <average> is the number of points to average (default is 2000)\n")
                continue

            # arg 1: number of points to average
            try:
                average = int(command[1])
            except (IndexError, ValueError) as e:
                average = 2_000

            _ = bias.read_ifpower(average=average, verbose=True)

        # VRAW: Read voltage monitor (raw)
        elif command[0] == "VRAW":

            # Print help
            if len(command) == 2 and command[1].upper() == "H":
                print("\n\tMeasure raw voltage monitor voltage\n")
                print("\tUseage: VRAW <average>")
                print("\twhere <average> is the number of points to average (default is 2000)\n")
                continue

            # arg 1: number of points to average
            try:
                average = int(command[1])
            except (IndexError, ValueError) as e:
                average = 2_000

            vraw_avg, vraw_std = bias.read_voltage(average=average, stats=True, raw=True)
            print(f"\n\tRaw voltage: {vraw_avg:.4f} +/- {vraw_std:.4f} V\n")

        # IRAW: Read current monitor (raw)
        elif command[0] == "IRAW":

            # Print help
            if len(command) == 2 and command[1].upper() == "H":
                print("\n\tMeasure raw current monitor voltage\n")
                print("\tUseage: IRAW <average>")
                print("\twhere <average> is the number of points to average (default is 2000)\n")
                continue

            # arg 1: number of points to average
            try:
                average = int(command[1])
            except (IndexError, ValueError) as e:
                average = 2_000

            iraw_avg, iraw_std = bias.read_current(average=average, stats=True, raw=True)
            print(f"\n\tRaw current: {iraw_avg:.4f} +/- {iraw_std:.4f} V\n")

        # READ: read monitors continuously
        elif command[0] == "READ":

            # Print help
            if len(command) == 2 and command[1].upper() == "H":
                print("\n\tMeasure voltage, current, IF power continuously\n")
                print("\tUseage: READ <average>")
                print("\twhere <average> is the number of points to average (default is 2000)\n")
                continue

            try:
                average = int(command[1])
            except (IndexError, ValueError) as e:
                average = 1000

            print("\n\tVoltage\t\tCurrent\t\tIF power\n")
            try:
                while True:
                    vmon_mv, imon_ua, ifpower_k = bias.read_all(average=average)
                    print(f"\t{vmon_mv:7.3f} mV\t{imon_ua:7.2f} uA\t{ifpower_k:7.4f} K")
            except KeyboardInterrupt:
                print("")
                plt.close('all')
                continue

        # Sweep control voltage -------------------------------------------- #

        # SWEEP: Sweep control voltage (triangle wave)
        elif command[0] == "SWEEP" or command[0] == "S":

            # Print help
            if len(command) == 2 and command[1].upper() == "H":
                print("\n\tSweep control voltage (triangular wave)\n")
                print("\tUseage: SWEEP")
                print("\t        S\n")
                continue

            print("\n\tSWEEP CONTROL VOLTAGE")
            bias.sweep_control_voltage(vmin=param['VMIN'],
                                       vmax=param['VMAX'],
                                       sweep_period=param['PERIOD'],
                                       npts=param['NPTS'],
                                       vlimit=param['VLIMIT'])
            bias.start_iv_monitor_scan(sweep_period=param['PERIOD'],
                                       npts=param['NPTS'])
            print("")

        # SQUARE: Sweep control voltage (square wave)
        elif command[0] == "SQUARE":

            # Print help
            if len(command) == 2 and command[1].upper() == "H":
                print("\n\tSweep control voltage (square wave)\n")
                print("\tUseage: SQUARE\n")
                continue

            print("\n\tPULSE CONTROL VOLTAGE")
            bias.pulse_control_voltage(vmin=param['VMIN'],
                                       vmax=param['VMAX'],
                                       sweep_period=param['PERIOD'],
                                       npts=param['NPTS'], 
                                       vlimit=param['VLIMIT'])
            bias.start_iv_monitor_scan(sweep_period=param['PERIOD'],
                                       npts=param['NPTS'])
            print("")

        # Measure IV / IF data --------------------------------------------- #

        # TUNE: Plot I-V curve for tuning purposes
        elif command[0] == "TUNE" or command[0] == "T":

            # Print help
            if len(command) == 2 and command[1].upper() == "H":
                print("\n\tPlot IV/IF curves for tuning purposes\n")
                print("\tUseage: TUNE")
                print("\t        T\n")
                continue

            print("\n\tTUNE LO POWER:")
            print("\n\t** Remember to wipe vacuum window **")

            # Quick first pass (to get limits)
            bias.sweep_control_voltage(vmin=param['VMIN'],
                                       vmax=param['VMAX'],
                                       sweep_period=1,
                                       npts=1000,
                                       vlimit=param['VLIMIT'])
            bias.start_iv_monitor_scan(npts=1000, sweep_period=1)
            time.sleep(2)
            print("")

            voltage, current, ifpower = bias.read_iv_curve_buffer()

            # Initialize figure
            fig, (ax1, ax2) = plt.subplots(1, 2, figsize=(12, 6))
            ax1.set_xlabel("Bias Voltage (mV)")
            ax2.set_xlabel("Bias Voltage (mV)")
            ax1.set_ylabel("Bias Current (uV)")
            ax2.set_ylabel("IF Power (au)")
            line1, = ax1.plot([0], [0], 'ko-', ms=3)
            line2, = ax2.plot([0], [0], 'ko-', ms=3)
            ax1.set_xlim([voltage.min(), voltage.max()])
            ax2.set_xlim([voltage.min(), voltage.max()])
            ax1.set_ylim([current.min(), current.max()])
            ax2.set_ylim([0, ifpower.max() * 2])
            fig.canvas.draw()
            plt.show()

            while True:
                try:
                    results = bias.measure_ivif(average=64, vmin=param['VMIN'], vmax=param['VMAX'], npts=20, vlimit=param['VLIMIT'], verbose=False)
                    if results is None:
                        break
                    v_results, _, i_results, _, p_results, _ = results

                    line1.set_data(v_results, i_results)
                    line2.set_data(v_results, p_results)
                    fig.canvas.draw()
                    plt.pause(0.0001)
                    fig.canvas.flush_events()

                except KeyboardInterrupt:
                    print("")
                    plt.close('all')
                    break

        # MONITOR: Real time plot of I-V curve
        elif command[0] == "MONITOR" or command[0] == "MON":

            # Print help
            if len(command) == 2 and command[1].upper() == "H":
                print("\n\tPlot I-V/IF data in real-time\n")
                print("\tUseage: MONITOR <npts> <period>")
                print("\t        MON <npts> <period>")
                print("\twhere <npts> is the number of points")
                print("\t      <period> is the sweep period\n")
                continue

            print("\n\tMONITOR:")

            if len(command) > 1:
                npts = float(command[1])
            else:
                npts = param['NPTS']

            if len(command) > 2:
                period = float(command[2])
            else:
                period = param['PERIOD']

            bias.monitor(npts=npts, period=period, vmin=param['VMIN'], vmax=param['VMAX'], vlimit=param['VLIMIT'])

        # MEASURE: Measure IV / IF curve
        elif command[0] == "MEASURE" or command[0] == "M":

            # Print help
            if len(command) == 2 and command[1].upper() == "H":
                print("\n\tMeasure I-V/IF curves (high-resolution)\n")
                print("\tUseage: MEASURE <npts> <average> <sleeptime>")
                print("\t        M <npts> <average> <sleeptime>")
                print("\twhere <npts> is the number of points (default 1001)")
                print("\t      <average> is the averaging (default 64)")
                print("\t      <sleeptime> is the sleep time between points (default 0.1)\n")
                continue

            print("\n\tMEASURE I-V + IF CURVE:")

            # arg 1: number of points
            if len(command) > 1:
                npts = int(command[1])
            else:
                npts = 1001

            # arg 2: averaging
            if len(command) > 2:
                average = int(command[2])
            else:
                average = 64

            # arg 3: sleep time
            if len(command) > 3:
                sleep_time = float(command[3])
            else:
                sleep_time = 0.1

            # Parameters
            vmin, vmax = param["VMIN"], param["VMAX"]
            vbmin = vmin * 1000 / bias.config['VMON']['GAIN']
            vbmax = vmax * 1000 / bias.config['VMON']['GAIN']
            vctrl_sweep = np.linspace(vmin, vmax, npts)
            print(f"\n\tControl voltage sweep: {vmin:5.1f} to {vmax:5.1f} V")
            print(f"  \tBias voltage sweep:    {vbmin:5.1f} to {vbmax:5.1f} mV\n")

            # Sweep bias voltage and measure voltage / current / IF power
            try:
                voltage = np.zeros(npts)
                current = np.zeros(npts)
                ifpower = np.zeros(npts)
                for i, _vctrl in np.ndenumerate(vctrl_sweep):
                    bias.set_control_voltage(_vctrl, vlimit=param['VLIMIT'])
                    time.sleep(sleep_time)
                    voltage[i], current[i], ifpower[i] = bias.read_all(average=average)
                    progress_bar(i[0] + 1, len(vctrl_sweep), prefix="\tProgress: ")
            except KeyboardInterrupt:
                print("")
                plt.close('all')
                continue

            # Sort by voltage
            idx = voltage.argsort()
            voltage, current, ifpower = voltage[idx], current[idx], ifpower[idx]

            # Find intercept, normal resistance and IF noise
            print(f"\n\tRange for linear fit:\t{param['VBMIN_LINEAR']:5.1f} to {param['VBMAX_LINEAR']:5.1f} mV")
            if param['FREQ'] == 0:
                mask = (param['VBMIN_LINEAR'] <= voltage) & (voltage <= param['VBMAX_LINEAR'])
                try:
                    pnormal = np.polyfit(voltage[mask], current[mask], 1)
                    v_intercept = -pnormal[1] / pnormal[0]
                    print(f"\n\tIntercept:\t\t{v_intercept:.3f} mV")
                    rnormal = 1000 / pnormal[0]
                    print(f"  \tNormal resistance:\t{rnormal:.1f} ohms")
                    pifnoise = np.polyfit(voltage[mask], ifpower[mask], 1)
                    if_noise = np.polyval(pifnoise, v_intercept)
                    gamma = (50 - rnormal) / (50 + rnormal)
                    gmismatch = 1 - np.abs(gamma) ** 2
                    if_noise_corr = (if_noise - 1.3) * gmismatch
                    print(f"  \tIF noise:\t\t{if_noise:.1f} K")
                    print(f"  \t         \t\t{if_noise_corr:.1f} K (after correction)")
                    print(f"  \tMean IF power:\t\t{np.mean(ifpower):.1f} K\n")
                except:
                    pnormal = None
                    pifnoise = None
                    v_intercept = None 
                    rnormal = None 
                    if_noise = None
                    if_noise_corr = None
                    pass

            # Plot I-V curve
            fig, (ax1, ax2) = plt.subplots(1, 2, figsize=(12,5))
            ax1.plot(voltage, current, 'k-', label='I-V curve')
            if vmin == -vmax:
                ax1.plot(-voltage, -current, 'k-', alpha=0.5)
            if param['FREQ'] == 0:
                if pnormal is not None:
                    ax1.plot(voltage[voltage > 0], np.polyval(pnormal, voltage[voltage > 0]), 'r-', lw=0.5, label=r"$R_n={:.1f}~\Omega$".format(rnormal))
                if v_intercept is not None:
                    ax1.plot(v_intercept, 0, 'r*', ms=10, label="$x$-intercept")
            ax1.set_xlabel("Voltage (mV)")
            ax1.set_ylabel("Current (uA)")
            ax1.legend(loc=2, frameon=True)

            # Plot IF power
            ax2.plot(voltage, ifpower, 'k-', label='IF power')
            if vmin == -vmax:
                ax2.plot(-voltage, ifpower, 'k-', alpha=0.5)
            if param['FREQ'] == 0:
                if pifnoise is not None:
                    ax2.plot(voltage, np.polyval(pifnoise, voltage), 'r-', lw=0.5)
                    tif_str = r"$T_\mathrm{IF}$"
                if v_intercept is not None and if_noise is not None:
                    ax2.plot(v_intercept, if_noise, 'r*', ms=10, label="{}: {:.1f} K".format(tif_str, if_noise))
                    tif_str = r"$T_\mathrm{IF}^\prime$"
                if if_noise_corr is not None:
                    ax2.plot(v_intercept, if_noise_corr, 'b*', ms=10, label="{}: {:.1f} K".format(tif_str, if_noise_corr))
            ax2.legend(loc=4, frameon=True)
            ax2.set_ylabel("IF Power (K)")
            ax2.set_xlabel("Voltage (mV)")
            ax2.set_ylim(ymin=0)
            plt.show()

            filename = ask_filename()
            if filename is None:
                print("\n\tNot any saving data.\n")
            else:
                # Save data
                header = "Voltage (mV), Current (uA), IF power (K)"
                np.savetxt(filename + ".dat", np.vstack((voltage, current, ifpower)).T, header=header)
                # Save metadata
                with open(filename + ".mdat", "w") as fout:
                    json.dump(param, fout, indent=4)

        # YFAC: Measure Y-factor
        elif command[0] == "YFAC" or command[0] == "Y":

            # Print help
            if len(command) == 2 and command[1].upper() == "H":
                print("\n\tMeasure Y-factor (high-resolution)\n")
                print("\tUseage: YFAC <npts> <average> <sleeptime>")
                print("\t        Y <npts> <average> <sleeptime>")
                print("\twhere <npts> is the number of points (default 201)")
                print("\t      <average> is the averaging (default 64)")
                print("\t      <sleeptime> is the sleep time between points (default 0.1)\n")
                continue

            print("\n\tMEASURE Y-FACTOR:")

            # arg 1: number of points
            if len(command) > 1:
                npts = int(command[1])
            else:
                npts = 201

            # arg 2: averaging
            if len(command) > 2:
                average = int(command[2])
            else:
                average = 64

            # arg 3: sleep time
            if len(command) > 3:
                sleep_time = float(command[3])
            else:
                sleep_time = 0.1

            # Parameters
            vmin, vmax, vlimit = param["VMIN"], param["VMAX"], param["VLIMIT"]
            vbmin, vbmax = vmin * 1000 / bias.config['VMON']['GAIN'], vmax * 1000 / bias.config['VMON']['GAIN']
            print(f"\n\tControl voltage sweep: {vmin:4.1f} to {vmax:4.1f} V")
            print(f"  \tBias voltage sweep:    {vbmin:4.1f} to {vbmax:4.1f} mV\n")
            print(f"\tNumber of points: {npts}")
            print(f"\tAveraging: {average}")
            print(f"\tSleep time: {sleep_time:.1f} s\n")

            # Start with hot load
            bias.hot_load()
            time.sleep(1)
            vh, ih, ph = bias.measure_ivif(npts=npts, vmin=vmin, vmax=vmax, vlimit=vlimit, sleep_time=sleep_time, average=average, stats=False, msg="\tHot load:  ")

            # Switch to cold load
            bias.cold_load()
            time.sleep(1)
            vc, ic, pc = bias.measure_ivif(npts=npts, vmin=vmin, vmax=vmax, vlimit=vlimit, sleep_time=sleep_time, average=average, stats=False, msg="\tCold load: ")

            # Interpolate to common voltage
            vb_min = max(vh.min(), vc.min())
            vb_max = min(vh.max(), vc.max())
            v = np.linspace(vb_min, vb_max, npts)
            ih = np.interp(v, vh, ih)
            ic = np.interp(v, vc, ic)
            ph = np.interp(v, vh, ph)
            pc = np.interp(v, vc, pc)
            vh, vc = v.copy(), v.copy()

            # Calculate noise temperature
            yfac = ph / pc
            tn = (293 - yfac * 78) / (yfac - 1)
            tn[tn < 0] = 1e10
            gain = (ph - pc) / (293 - 78)

            # Plot I-V curve
            fig, (ax1, ax2) = plt.subplots(1, 2, figsize=(12,5))
            ax3 = ax2.twinx()
            ax1.plot(v, ih, 'r', label='Hot')
            ax1.plot(v, ic, 'b', label='Cold')
            ax1.set_xlabel("Voltage (mV)")
            ax1.set_ylabel("Current (uA)")
            ax1.legend(loc=2, frameon=True)

            # Plot IF power
            ax2.plot(v, ph, 'r', label='Hot')
            ax2.plot(v, pc, 'b', label='Cold')
            ax3.plot(v, tn, 'g', label=r"$T_n$")
            ax3.set_ylabel("Noise Temperature (K)")
            ax2.set_ylabel("IF Power (K)")
            ax2.set_xlabel("Voltage (mV)")
            ax2.legend(loc=2, frameon=True)
            ax3.legend(loc=1, frameon=True)
            ax3.set_ylim([0, 150])
            ax2.set_ylim(ymin=0)
            plt.show()

            filename = ask_filename()
            if filename is None:
                print("\tNot any saving data.\n")
            else:
                # Save data
                header = "Voltage (mV), Hot Current (uA), Cold Current (uA), Hot IF power (K), Cold IF power (K), Noise Temperature (K), Gain"
                np.savetxt(filename + ".dat", np.vstack((v, ih, ic, ph, pc, tn, gain)).T, header=header)
                fig.savefig(filename + ".png", dpi=600)
                # Save metadata
                with open(filename + ".mdat", "w") as fout:
                    json.dump(param, fout, indent=4)

        # MEASUREIF: Measure IF power vs IF frequency
        elif command[0] == "MEASUREIF" or command[0] == "MIF":

            # Print help
            if len(command) == 2 and command[1].upper() == "H":
                print("\n\tMeasure IF power versus IF frequency\n")
                print("\tUseage: MEASUREIF <start> <stop> <step> <average>")
                print("\t        MIF <start> <stop> <step> <average>")
                print("\twhere <start> is the start frequency, in units GHz (default 3)")
                print("\t      <stop> is the stop frequency, in units GHz (default 25)")
                print("\t      <step> is the frequency step, in units GHz (default 0.1)")
                print("\t      <average> is the number of points to average (default 100)\n")
                continue

            print("\n\tMEASURE IF POWER VS IF FREQUENCY:\n")

            # arg 1: start
            if len(command) > 1:
                start = float(command[1])
            else:
                start = 3.0

            # arg 2: stop
            if len(command) > 2:
                stop = float(command[2])
            else:
                stop = 25.0

            # arg 3: step
            if len(command) > 3:
                step = float(command[3])
            else:
                step = 0.1

            # arg 4: average
            if len(command) > 4:
                average = float(command[3])
            else:
                average = 100

            # Measure IF power
            try:
                if_frequency = np.arange(start, stop+1e-10, step)
                if_power = np.empty_like(if_frequency)
                if_power_std = np.empty_like(if_frequency)
                for i, _if_freq in np.ndenumerate(if_frequency):
                    if_filter.set_frequency(_if_freq)
                    time.sleep(0.1)
                    if_power_avg, if_power_std[i] = bias.read_ifpower(average=average, stats=True)
                    if_power[i] = if_power_avg #- param["IFOFFSET"]
                    progress_bar(i[0] + 1, len(if_frequency), prefix="\tProgress: ")
            except KeyboardInterrupt:
                print("")
                plt.close('all')
                continue

            # Return to previous IF frequency
            if_filter.set_frequency(param['IFFREQ'])

            # Plot
            plt.figure(figsize=(6,5))
            plt.plot(if_frequency, if_power)
            plt.fill_between(if_frequency, if_power - if_power_std, if_power + if_power_std, alpha=0.2)
            plt.xlabel("IF frequency (GHZ)")
            plt.ylabel("IF power (K)")
            plt.show()

            # Save data
            filename = ask_filename()
            if filename is None:
                print("\tNot any saving data.\n")
            else:
                # Save data
                header = "IF frequency (GHz), IF power (K), IF std dev (K)"
                np.savetxt(filename + ".dat", np.vstack((if_frequency, if_power, if_power_std)).T, header=header)
                # Save metadata
                with open(filename + ".mdat", "w") as fout:
                    json.dump(param, fout, indent=4)

        # CONST: Set constant bias and monitor V + I
        elif command[0] == "CONST":

            # Print help
            if len(command) == 2 and command[1].upper() == "H":
                print("\n\tSet constant control voltage and measure statistics\n")
                print("\tUseage: CONST <vcontrol> <npts>")
                print("\twhere <vcontrol> is the control voltage, in units [V]")
                print("\t      <npts> is the number of sample points (default is 50,000)\n")
                continue

            print("\n\tCONSTANT CONTROL VOLTAGE:\n")

            # arg 1: control voltage
            if len(command) > 1:
                param['VCTRL'] = float(command[1])

            # arg 2: number of sample points
            if len(command) > 2:
                npts = int(command[2])
            else:
                npts = 50_000

            bias.noise_statistics(vcontrol=param['VCTRL'], npts=npts, vlimit=param["VLIMIT"])

        # RESISTANCE: Fit resistance of I-V curve
        elif command[0] == "RESISTANCE" or command[0] == "R":

            # Print help
            if len(command) == 2 and command[1].upper() == "H":
                print("\n\tMeasure the resistance of the I-V curve\n")
                print("\tUseage: RESISTANCE")
                print("\t        R\n")
                continue

            voltage, current, _ = bias.read_iv_curve_buffer()
            voltage *= 1e-3
            current *= 1e-6
            idx = current.argsort()
            voltage = voltage[idx]
            current = current[idx]
            p, cov = np.polyfit(current, voltage, 1, cov=True)
            perr = np.sqrt(np.diag(cov))
            print(f"\n\tResistance: {p[0]:.2f} +/- {perr[0]:.2f} ohms\n")

        # Digital input/output --------------------------------------------- #

        # HOT: move load to hot position
        elif command[0] == "HOT":

            # Print help
            if len(command) == 2 and command[1].upper() == "H":
                print("\n\tSet load to hot position\n")
                print("\tUseage: HOT\n")
                continue

            bias.hot_load()

        # COLD: move load to cold position
        elif command[0] == "COLD":

            # Print help
            if len(command) == 2 and command[1].upper() == "H":
                print("\n\tSet load to cold position\n")
                print("\tUseage: COLD\n")
                continue

            bias.cold_load()

        # Misc functions --------------------------------------------------- #

        # HELP: Print help for most useful commands
        # TODO: add new commands, vbmin, vbmax
        elif command[0] == "HELP" or command[0] == "H":

            print("\n\tMost useful commands/parameters:\n")
            print("\tVMIN <value>:\tMinimum voltage for sweep, in units [V]")
            print("\tVMAX <value>:\tMaximum voltage for sweep, in units [V]\n")
            print("\tV <value>:   \tSet control voltage to constant value, units [V]")
            print("\tVB <value>:  \tSet bias voltage to constant value, units [mV]\n")
            print("\tVMON:        \tRead the voltage monitor")
            print("\tIMON:        \tRead the current monitor")
            print("\tPIF:         \tRead the IF power\n")
            print("\tM:           \tMeasure IV/IF curves")
            print("\tMIF:         \tMeasure power versus IF frequency")
            print("\tMON:         \tPlot IV/IF curves in real-time\n")
            print("\tC:           \tClear all plots")
            print("\tQ:           \tExit application\n")
            print("\tFor all of these commands, you can enter 'H' for more help")
            print("\t(e.g., 'M H').\n")

        # ID: Print DAQ ID nubmer
        elif command[0] == "ID":

            # Print help
            if len(command) == 2 and command[1].upper() == "H":
                print("\n\tPrint ID of DAQ unit\n")
                print("\tUseage: ID\n")
                continue

            print("\n\t", bias, "\n")

        # INFO: Print all parameters
        elif command[0] == "INFO":

            # Print help
            if len(command) == 2 and command[1].upper() == "H":
                print("\n\tPrint all parameters\n")
                print("\tUseage: INFO\n")
                continue

            print("")
            for key, value in param.items():
                if isinstance(value, int) or isinstance(value, float):
                    print(f"\t{key:15s}{value:.1f}")
                else:
                    print(f"\t{key:15s}{value}")
            print("")

        # CLEAR: Clear all plots
        elif command[0] == "CLEAR" or command[0] == "C":

            # Print help
            if len(command) == 2 and command[1].upper() == "H":
                print("\n\tClear all plots\n")
                print("\tUseage: CLEAR")
                print("\t        C\n")
                continue

            plt.close("all")

        # EXIT: Stop bias and shutdown
        elif command[0] == "EXIT" or command[0] == "Q":

            # Print help
            if len(command) == 2 and command[1].upper() == "H":
                print("\n\tStop bias and shutdown\n")
                print("\tUseage: EXIT")
                print("\t        Q\n")
                continue

            break

        # Command not recognized...
        else:
            print("\n\tCommand not recognized.\n")

except KeyboardInterrupt:
    print("\nClosing program.")

except EOFError:
    print("\nClosing program.")

except uldaq.ul_exception.ULException:
    print("\nConnection lost to device.")

except RuntimeError as e:
    print(e, "\n")
    bias = None

finally:
    
    if bias is not None:

        # Save parameters to file (for persistence)
        with open(param_filename, 'w') as fout:
            json.dump(param, fout, indent=4)
        print(f"\nMeasurement parameters saved to: {param_filename}")
        bias.save_cal()
        bias.save_config()
        print("")

    try:
        bias.set_control_voltage(0, verbose=True)
        bias.close()
    except (NameError, AttributeError, uldaq.ul_exception.ULException) as e:
        pass<|MERGE_RESOLUTION|>--- conflicted
+++ resolved
@@ -302,7 +302,6 @@
 
             print("\n\tCALIBRATE I-V OFFSET:")
 
-<<<<<<< HEAD
             # # Parameters
             # npts = 51
             # sleep_time = 0.1  # s
@@ -312,24 +311,6 @@
             # vmax = vbmax / 1000 * bias.config['VMON']['GAIN']
 
             param["IOFFSET"], param["VOFFSET"] = bias.calibrate_ivoffset(debug=True) #npts=npts, vmin=vmin, vmax=vmax, debug=True)
-=======
-            # arg 1: min bias voltage
-            if len(command) > 1:
-                vbmin = float(command[1])
-            else:
-                vbmin = param['VBMIN_LINEAR']
-
-            # arg 2: max bias voltage
-            if len(command) > 2:
-                vbmax = float(command[2])
-            else:
-                vbmax = param['VBMAX_LINEAR']
-
-            vmin = vbmin / 1000 * bias.config['VMON']['GAIN'] 
-            vmax = vbmax / 1000 * bias.config['VMON']['GAIN'] 
-            param["VOFFSET"] = bias.calibrate_voffset(debug=True)
-            param["IOFFSET"] = bias.calibrate_ioffset(debug=True, vmin=vmin, vmax=vmax)
->>>>>>> c8607c28
 
         # Read out single values (no sweep) -------------------------------- #
 
