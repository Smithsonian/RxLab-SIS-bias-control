--- conflicted
+++ resolved
@@ -24,21 +24,12 @@
     IFOFFSET=0,    # IF power offset [?W]
     IFCORR=1,      # IF conversion [K/?W]
     # Misc
-<<<<<<< HEAD
-    FREQ=0,        # LO frequency [GHz]
-    LNA='on',      # Cryogenic LNA status
-    IFFREQ=7.5,    # IF frequency [GHz]
-    ICOIL=0,       # Coil current [mA]
-    VMIN_SLOPE=12, #
-    VMAX_SLOPE=30, #
-=======
     FREQ=0,       # LO frequency [GHz]
     LNA='on',     # Cryogenic LNA status
     IFFREQ=7.5,   # IF frequency [GHz]
     ICOIL=0,      # Coil current [mA]
-    VMIN_SLOPE=3,
+    VMIN_SLOPE=12,
     VMAX_SLOPE=20,
->>>>>>> 3926a7fd
 )
 
 # Location of param file
